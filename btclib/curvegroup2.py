#!/usr/bin/env python3

# Copyright (C) 2020 The btclib developers
#
# This file is part of btclib. It is subject to the license terms in the
# LICENSE file found in the top-level directory of this distribution.
#
# No part of btclib including this file, may be copied, modified, propagated,
# or distributed except according to the terms contained in the LICENSE file.

"""Elliptic curve point multiplication functions.

The implemented algorithms are:
    - Montgomery Ladder
    - Scalar multiplication on basis 3
    - Fixed window
    - Sliding window
    - w-ary non-adjacent form (wNAF)

References:
    - https://en.wikipedia.org/wiki/Elliptic_curve_point_multiplication
    - https://cryptojedi.org/peter/data/eccss-20130911b.pdf
    - https://ecc2017.cs.ru.nl/slides/ecc2017school-castryck.pdf
    - https://cr.yp.to/bib/2003/joye-ladder.pdf
    - D. Hankerson, 'Guide to Elliptic Curve Cryptography' chapter 3
    - https://bitcointalk.org/index.php?topic=3238.msg45565#msg45565
    - https://medium.com/@CoinExChain/acceleration-of-ecdsa-verification-with-endomorphism-mapping-of-secp256k1-126e77a51dba

TODO:
    - Computational cost of the different multiplications
    - New alghoritms at the state-of-art:
        -https://hal.archives-ouvertes.fr/hal-00932199/document
        -https://iacr.org/workshops/ches/ches2006/presentations/Douglas%20Stebila.pdf
        -1-s_2.0-S1071579704000395-main
        -https://crypto.stackexchange.com/questions/58506/what-is-the-curve-type-of-secp256k1
    - Multi_mult algorithm: why does it work?
    - Peter Dettman's field inverses and square roots using a sliding window over blocks of 1s
        -https://briansmith.org/ecc-inversion-addition-chains-01
    - Joint sparse form (JSF) for double mult
    -  Interleaving with NAFs
"""


from typing import List

from .alias import INFJ, JacPoint
<<<<<<< HEAD
from .curvegroup import CurveGroup, convert_number_to_base
from .exceptions import BTClibValueError
=======
from .curvegroup import CurveGroup, convert_number_to_base, _double_mult
from math import ceil
>>>>>>> c75f42bf


def mods(m: int, w: int) -> int:
    "Signed modulo function."

    w2 = pow(2, w)
    M = m % w2
    return M - w2 if M >= (w2 / 2) else M


def wNAF_of_m(m: int, w: int) -> List[int]:
    """wNAF (width-w Non-adjacent form) of number m

    Given an integer m, wNAF is a method of rapresentation
    with powers of 2, where the coefficients are odd or 0,
    and where at most one of any w consecutive digits is nonzero.
    It has the following propreties:
    - m has a unique width-w NAF.
    -The length of wNAF(m) is at most one more than the length of the binary
    representation of k.
    -The average density of nonzero digits is approximately 1/(w + 1).

    For complete reference see:
    D. Hankerson, 'Guide to Elliptic Curve Cryptography' chapter 3
    """

    i = 0

    M: List[int] = []
    while m > 0:
        if (m % 2) == 1:
            if w == 1:
                # Computing binary NAF of m
                M.append(2 - (m % 4))
            else:
                # Computing wNAF of m
                M.append(mods(m, w))
            m -= M[i]
        else:
            M.append(0)
        m //= 2
        i += 1

    return M


""" Values for the efficient endomorphism multiplication. For reference see
D. Hankerson, 'Guide to Elliptic Curve Cryptography' chapter 3.5 """
lam = 0x5363AD4CC05C30E0A5261C028812645A122E22EA20816678DF02967C1B23BD72
beta = 0x7AE96A2B657C07106E64479EAC3434E99CF0497512F58995C1396C28719501EE


def values_for_mult_decomposer(ec: CurveGroup) -> List[int]:
    """Values for balanced length-two representation of a multiplier m, for
    point multiplication with efficiently computable endomorphisms. These are the values for
    secp256k1. For reference and direct calculation see
    https://medium.com/@CoinExChain/acceleration-of-ecdsa-verification-with-endomorphism-mapping-of-secp256k1-126e77a51dba"""

    a1 = 0x3086D221A7D46BCDE86C90E49284EB15 % ec.p
    b1 = -0xE4437ED6010E88286F547FA90ABFE4C3 % ec.p
    a2 = 0x114CA50F7A8E2F3F657C1108D9D44CFD8 % ec.p
    b2 = 0x3086D221A7D46BCDE86C90E49284EB15 % ec.p

    return [a1, a2, b1, b2]


def multiplier_decomposer(m: int, ec: CurveGroup) -> List[int]:
    """Decompose m in two integers m1 e m2 so that mP = m1*P + m2*lambda*P, , for
    point multiplication with efficiently computable endomorphisms. Based on alghoritm 3.74 of
    D. Hankerson, 'Guide to Elliptic Curve Cryptography' and the values computed for secp256k1"""

    T = values_for_mult_decomposer(ec)
    a1 = T[0]
    a2 = T[1]
    b1 = T[2]
    b2 = T[3]

    m = m % ec.p

    c1 = ceil(b2 * m / ec.p)
    c2 = ceil((-1) * b1 * m / ec.p)

    m1 = m - (a1 * c1) - (a2 * c2)
    m2 = -(c1 * b1) - (c2 * b2)

    return [m1, m2]


def _mult_sliding_window(m: int, Q: JacPoint, ec: CurveGroup, w: int = 4) -> JacPoint:
    """Scalar multiplication using "sliding window".

    It has the benefit that the pre-computation stage
    is roughly half as complex as the normal windowed method.
    It is not constant time.
    For 256-bit scalars choose w=4 or w=5.

    The input point is assumed to be on curve and
    the m coefficient is assumed to have been reduced mod n
    if appropriate (e.g. cyclic groups of order n).
    """

    if m < 0:
        raise BTClibValueError(f"negative m: {hex(m)}")

    # a number cannot be written in basis 1 (ie w=0)
    if w <= 0:
        raise BTClibValueError(f"non positive w: {w}")

    k = w - 1
    p = pow(2, k)

    # at each step one of the points in T will be added
    P = Q
    for _ in range(k):
        P = ec._double_jac(P)
    T = [P]
    for i in range(1, p):
        T.append(ec._add_jac(T[i - 1], Q))

    digits = convert_number_to_base(m, 2)

    R = INFJ
    i = 0
    while i < len(digits):
        if digits[i] == 0:
            R = ec._double_jac(R)
            i += 1
        else:
            j = len(digits) - i if (len(digits) - i) < w else w
            t = digits[i]
            for a in range(1, j):
                t = 2 * t + digits[i + a]

            if j < w:
                for b in range(i, (i + j)):
                    R = ec._double_jac(R)
                    if digits[b] == 1:
                        R = ec._add_jac(R, Q)
                return R
            for _ in range(w):
                R = ec._double_jac(R)
            R = ec._add_jac(R, T[t - p])
            i += j

    return R


def _mult_w_NAF(m: int, Q: JacPoint, ec: CurveGroup, w: int = 4) -> JacPoint:
    """Scalar multiplication in Jacobian coordinates using wNAF.

    This implementation uses the same method called "w-ary non-adjacent form" (wNAF)
    we make use of the fact that point subtraction is as easy as point addition to perform fewer operations compared to sliding-window
    In fact, on Weierstrass curves, known P, -P can be computed on the fly.

    The input point is assumed to be on curve and
    the m coefficient is assumed to have been reduced mod n
    if appropriate (e.g. cyclic groups of order n).
    'right-to-left' method.

    FIXME:
    - Make it constant time (if necessary)
    - Try to avoid exception in negation for w=1
    """

    if m < 0:
        raise BTClibValueError(f"negative m: {hex(m)}")

    # a number cannot be written in basis 1 (ie w=0)
    if w <= 0:
        raise BTClibValueError(f"non positive w: {w}")

    M = wNAF_of_m(m, w)

    p = len(M)

    b = pow(2, w)

    Q2 = ec._double_jac(Q)
    T = [Q]
    for i in range(1, (b // 4)):
        T.append(ec._add_jac(T[i - 1], Q2))
    for i in range((b // 4), (b // 2)):
        T.append(ec.negate_jac(T[i - (b // 4)]))

    R = INFJ
    for j in range(p - 1, -1, -1):
        R = ec._double_jac(R)
        if M[j] != 0:
            if M[j] > 0:
                # It adds the element jQ
                R = ec._add_jac(R, T[(M[j] - 1) // 2])
            else:
                # In this case it adds the opposite, ie -jQ
                if w != 1:
                    R = ec._add_jac(R, T[(b // 4) - ((M[j] + 1) // 2)])
                else:
                    # Case w=1 must be studied on its own for now
                    R = R = ec._add_jac(R, T[1])
    return R


def _mult_endomorphism_secp256k1(m: int, Q: JacPoint, ec: CurveGroup) -> JacPoint:
    "Scalar multiplication in Jacobian coordinates using efficient endomorphism."

    """FIXME:
    - Change double mult (?) with alghoritm 3.77
    """

    if m < 0:
        raise ValueError(f"negative m: {hex(m)}")

    T = multiplier_decomposer(m, ec)

    m1 = T[0] % ec.p
    m2 = T[1] % ec.p

    K = ((Q[0] * beta) % ec.p), Q[1], Q[2]  # K = lambda*Q, direct calculation

    return _double_mult(m1, Q, m2, K, ec)<|MERGE_RESOLUTION|>--- conflicted
+++ resolved
@@ -41,16 +41,12 @@
 """
 
 
+from math import ceil
 from typing import List
 
 from .alias import INFJ, JacPoint
-<<<<<<< HEAD
-from .curvegroup import CurveGroup, convert_number_to_base
+from .curvegroup import CurveGroup, _double_mult, convert_number_to_base
 from .exceptions import BTClibValueError
-=======
-from .curvegroup import CurveGroup, convert_number_to_base, _double_mult
-from math import ceil
->>>>>>> c75f42bf
 
 
 def mods(m: int, w: int) -> int:
@@ -97,8 +93,8 @@
     return M
 
 
-""" Values for the efficient endomorphism multiplication. For reference see
-D. Hankerson, 'Guide to Elliptic Curve Cryptography' chapter 3.5 """
+# Values for the efficient endomorphism multiplication
+# see D. Hankerson, 'Guide to Elliptic Curve Cryptography' chapter 3.5
 lam = 0x5363AD4CC05C30E0A5261C028812645A122E22EA20816678DF02967C1B23BD72
 beta = 0x7AE96A2B657C07106E64479EAC3434E99CF0497512F58995C1396C28719501EE
 
@@ -128,7 +124,7 @@
     b1 = T[2]
     b2 = T[3]
 
-    m = m % ec.p
+    m %= ec.p
 
     c1 = ceil(b2 * m / ec.p)
     c2 = ceil((-1) * b1 * m / ec.p)
@@ -255,9 +251,7 @@
 def _mult_endomorphism_secp256k1(m: int, Q: JacPoint, ec: CurveGroup) -> JacPoint:
     "Scalar multiplication in Jacobian coordinates using efficient endomorphism."
 
-    """FIXME:
-    - Change double mult (?) with alghoritm 3.77
-    """
+    # FIXME: Change double mult (?) with alghoritm 3.77
 
     if m < 0:
         raise ValueError(f"negative m: {hex(m)}")
