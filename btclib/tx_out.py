#!/usr/bin/env python3

# Copyright (C) 2020 The btclib developers
#
# This file is part of btclib. It is subject to the license terms in the
# LICENSE file found in the top-level directory of this distribution.
#
# No part of btclib including this file, may be copied, modified, propagated,
# or distributed except according to the terms contained in the LICENSE file.

from dataclasses import dataclass, field
from typing import Type, TypeVar

from dataclasses_json import DataClassJsonMixin, config

from . import varbytes
from .alias import BinaryData
from .exceptions import BTClibValueError
from .utils import bytesio_from_binarydata

MAX_SATOSHI = 2_099_999_997_690_000
SAT_PER_COIN = 100_000_000

_TxOut = TypeVar("_TxOut", bound="TxOut")


@dataclass
class TxOut(DataClassJsonMixin):
    # FIXME make it BTC, not sat
    # value: int = field(
    #    metadata=config(
    #        encoder=lambda v: str(v / SAT_PER_COIN),
    #        decoder=lambda v: int(float(v) * SAT_PER_COIN),
    #    )
    # )
    value: int  # satoshis
    # FIXME: make it
    # "script_pubkey": {
    #    "asm": "0 d85c2b71d0060b09c9886aeb815e50991dda124d",
    #    "hex": "0014d85c2b71d0060b09c9886aeb815e50991dda124d",
    #    "reqSigs": 1,
    #    "type": "witness_v0_keyhash",
    #    "addresses": [
    #        "bc1qmpwzkuwsqc9snjvgdt4czhjsnywa5yjdgwyw6k"
    #    ]
    # }
    script_pubkey: bytes = field(
        metadata=config(
            field_name="scriptPubKey", encoder=lambda v: v.hex(), decoder=bytes.fromhex
        )
    )

    @classmethod
    def deserialize(
        cls: Type[_TxOut], data: BinaryData, assert_valid: bool = True
    ) -> _TxOut:
        stream = bytesio_from_binarydata(data)
        # 8 bytes, little endian, interpreted as int
        value = int.from_bytes(stream.read(8), "little")

        script_pubkey = varbytes.decode(stream)

        tx_out = cls(value=value, script_pubkey=script_pubkey)
        if assert_valid:
            tx_out.assert_valid()
        return tx_out

    def serialize(self, assert_valid: bool = True) -> bytes:

        if assert_valid:
            self.assert_valid()

        out = self.value.to_bytes(8, "little")
        out += varbytes.encode(self.script_pubkey)
        return out

    def assert_valid(self) -> None:
        # must be a 8-bytes int
        if self.value < 0:
            raise BTClibValueError(f"negative value: {self.value}")
        if self.value > MAX_SATOSHI:
<<<<<<< HEAD
            raise BTClibValueError(f"value too high: {hex(self.value)}")
        if len(self.script_pubkey) == 0:
            raise BTClibValueError("empty script_pubkey")
=======
            raise BTClibValueError(f"value too high: {hex(self.value)}")
>>>>>>> ec95d8d2
<|MERGE_RESOLUTION|>--- conflicted
+++ resolved
@@ -79,10 +79,4 @@
         if self.value < 0:
             raise BTClibValueError(f"negative value: {self.value}")
         if self.value > MAX_SATOSHI:
-<<<<<<< HEAD
-            raise BTClibValueError(f"value too high: {hex(self.value)}")
-        if len(self.script_pubkey) == 0:
-            raise BTClibValueError("empty script_pubkey")
-=======
-            raise BTClibValueError(f"value too high: {hex(self.value)}")
->>>>>>> ec95d8d2
+            raise BTClibValueError(f"value too high: {hex(self.value)}")