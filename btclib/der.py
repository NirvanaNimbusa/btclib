#!/usr/bin/env python3

# Copyright (C) 2017-2019 The btclib developers
#
# This file is part of btclib. It is subject to the license terms in the
# LICENSE file found in the top-level directory of this distribution.
#
# No part of btclib including this file, may be copied, modified, propagated,
# or distributed except according to the terms contained in the LICENSE file.

"""Strict DER-encoded signature representation

   The original Bitcoin implementation used OpenSSL to verify DER-encoded ASN.1
   signature representation. However, OpenSSL does not do strict validation and
   as long as the signature is not horribly malformed it is accepted.
   E.g. extra padding is ignored and this changes the transaction hash value,
   leading to transaction malleability.
   This was fixed by BIP66, activated on block 363,724.

   https://github.com/bitcoin/bips/blob/master/bip-0066.mediawiki

   BIP66 mandates a strict encoding format:
   0x30 [total-length] 0x02 [R-length] [R] 0x02 [S-length] [S] [sighash]
   * total-length: 1-byte length descriptor of everything that follows,
     excluding the sighash byte.
   * R-length: 1-byte length descriptor of the R value that follows.
   * R: arbitrary-length big-endian encoded R value. It must use the shortest
     possible encoding for a positive integers (which means no null bytes at
     the start, except a single one when the next byte has its highest bit set
     to avoid being interpreted as a negative number).
   * S-length: 1-byte length descriptor of the S value that follows.
   * S: arbitrary-length big-endian encoded S value. The same R rules apply.
   * sighash: 1-byte value indicating what data is hashed (not part of the DER
     signature)
"""

from btclib.curves import secp256k1
from btclib.dsa import Tuple, ECDS

sighash_all = b'\x01'
sighash_none = b'\x02'
sighash_single = b'\x03'
sighash_all_anyonecanpay = b'\x81'
sighash_none_anyonecanpay = b'\x82'
sighash_single_anyonecanpay = b'\x83'

def _bytes_from_element(element: int) -> bytes:
    if element<0:
        raise ValueError(f"negative ({element}) signature element")
    elen = element.bit_length()
    esize = elen // 8 + 1  # not a bug
    # padding for 'highest bit set' is included above
    n_bytes = element.to_bytes(esize, 'big')
    return n_bytes

def _encode_element(element: int) -> bytes:
    x = _bytes_from_element(element)
    xsize = len(x).to_bytes(1, "big")
    return b'\x02' + xsize + x

<<<<<<< HEAD
def DER_encode(sig: ECDS, sighash: bytes = sighash_all) -> bytes:
=======

def encode(sig: ECDS, sighash: bytes = sighash_all) -> bytes:
>>>>>>> 75cfd252
    if len(sighash) > 1:
        raise ValueError(f"sighash size {len(sighash)} > 1")
    r, s = sig
    enc = _encode_element(int(r))
    enc += _encode_element(s) # FIXME
    return b'\x30' + len(enc).to_bytes(1, "big") + enc + sighash

def decode(sig: bytes) -> Tuple[ECDS, bytes]:

    sigsize = len(sig)
    if not 8 < sigsize < 74:
        raise ValueError(f"DER signature size ({sigsize}) must be in [9, 73]")

    if sig[0] != 0x30:
        raise ValueError("DER signature must be of type 0x30 (compound)")

    # sigsize checks
    if sig[1] + 3 != sigsize:
        m = "Declared signature size does not match with actual signature size"
        raise ValueError(m)

    sizeR = sig[3]  # size of the r element
    if sizeR == 0:
        raise ValueError("Zero-size integers are not allowed for r")

    if 5 + sizeR >= sigsize:
        raise ValueError("Size of the s element must be inside the signature")

    sizeS = sig[5 + sizeR]  # size of the s element
    if sizeS == 0:
        raise ValueError("Zero-size integers are not allowed for s")

    if sizeR + sizeS + 7 != sigsize:
        raise ValueError("Signature size does not match with size of elements")

    # element r
    if sig[2] != 0x02:
        raise ValueError("r element must be an integer")
    
    if sig[4] & 0x80:
        raise ValueError("Negative numbers are not allowed for r")

    # Null bytes at the start of an element are not allowed, unless the
    # element would otherwise be interpreted as a negative number
    if sizeR > 1 and sig[4] == 0x00 and not (sig[5] & 0x80):
        raise ValueError("Invalid null bytes at the start of r")

    r = int.from_bytes(sig[4:4+sizeR], 'big')

    # element s (offset=2+sizeR with respect to r)
    if sig[sizeR + 4] != 0x02:
        raise ValueError("s element must be an integer")

    if sig[sizeR + 6] & 0x80:
        raise ValueError("Negative numbers are not allowed for s")

    if sizeS > 1 and sig[sizeR + 6] == 0x00 and not (sig[sizeR + 7] & 0x80):
        raise ValueError("Invalid null bytes at the start of s")

    s = int.from_bytes(sig[6+sizeR:6+sizeR+sizeS], 'big')

    return (r , s) , sig[sigsize-1:]<|MERGE_RESOLUTION|>--- conflicted
+++ resolved
@@ -58,12 +58,8 @@
     xsize = len(x).to_bytes(1, "big")
     return b'\x02' + xsize + x
 
-<<<<<<< HEAD
-def DER_encode(sig: ECDS, sighash: bytes = sighash_all) -> bytes:
-=======
 
 def encode(sig: ECDS, sighash: bytes = sighash_all) -> bytes:
->>>>>>> 75cfd252
     if len(sighash) > 1:
         raise ValueError(f"sighash size {len(sighash)} > 1")
     r, s = sig
