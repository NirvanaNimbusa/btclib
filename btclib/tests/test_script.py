#!/usr/bin/env python3

# Copyright (C) 2017-2020 The btclib developers
#
# This file is part of btclib. It is subject to the license terms in the
# LICENSE file found in the top-level directory of this distribution.
#
# No part of btclib including this file, may be copied, modified, propagated,
# or distributed except according to the terms contained in the LICENSE file.

"Tests for `btclib.script` module."

from typing import List

import pytest

from btclib import script
from btclib.alias import ScriptToken
from btclib.exceptions import BTClibValueError


def test_operators() -> None:
    for i in script.OP_CODE_NAMES:
        b = script.OP_CODES[script.OP_CODE_NAMES[i]]
        assert i == b[0]
    for name in script.OP_CODES:
        # skip duplicated
        if name in ("OP_FALSE", "OP_TRUE", "OP_NOP2", "OP_NOP3"):
            continue
        i = script.OP_CODES[name][0]
        assert name == script.OP_CODE_NAMES[i]
    for i in range(76, 186):
        # skip disabled 'splice' opcodes
        if i in (126, 127, 128, 129):
            continue
        # skip disabled 'bitwise logic' opcodes
        if i in (131, 132, 133, 134):
            continue
        # skip disabled 'splice' opcodes
        if i in (141, 142, 149, 150, 151, 152, 152, 153):
            continue
        # skip 'reserved' opcodes
        if i in (80, 98, 101, 102, 137, 138):
            continue
        assert i in script.OP_CODE_NAMES.keys()


def test_simple() -> None:
    script_list: List[List[ScriptToken]] = [
        [2, 3, "OP_ADD", 5, "OP_EQUAL"],
        ["1ADD", "OP_1ADD", "1ADE", "OP_EQUAL"],
        [hex(26)[2:].upper(), -1, "OP_ADD", hex(26)[2:].upper(), "OP_EQUAL"],
        [
            hex(0xFFFFFFFF)[2:].upper(),
            -1,
            "OP_ADD",
            hex(0xFFFFFFFF)[2:].upper(),
            "OP_EQUAL",
        ],
        ["1F" * 250, "OP_DROP"],
        ["1F" * 520, "OP_DROP"],
    ]
    for script_pubkey in script_list:
        assert script_pubkey == script.deserialize(script.serialize(script_pubkey))
        assert script_pubkey == script.deserialize(
            script.serialize(script_pubkey).hex()
        )


def test_exceptions() -> None:

<<<<<<< HEAD
    script_pubkey: List[ScriptToken] = [2, 3, "OP_ADD", 5, "OP_VERIF"]
    err_msg = "invalid string token: OP_VERIF"
=======
    scriptPubKey: List[ScriptToken] = [2, 3, "OP_ADD", 5, "OP_RETURN_244"]
    err_msg = "invalid string token: OP_RETURN_244"
>>>>>>> ec95d8d2
    with pytest.raises(BTClibValueError, match=err_msg):
        script.serialize(script_pubkey)

    err_msg = "Unmanaged <class 'function'> token type"
    with pytest.raises(BTClibValueError, match=err_msg):
        script.serialize([2, 3, "OP_ADD", 5, script.serialize])  # type: ignore

    script_pubkey = ["1f" * 521, "OP_DROP"]
    err_msg = "Too many bytes for OP_PUSHDATA: "
    with pytest.raises(BTClibValueError, match=err_msg):
        script.serialize(script_pubkey)

    # A script_pubkey with OP_PUSHDATA4 can be decoded
    script_bytes = "4e09020000" + "00" * 521 + "75"  # ['00'*521, 'OP_DROP']
    script_pubkey = script.deserialize(script_bytes)
    # but it cannot be encoded
    err_msg = "Too many bytes for OP_PUSHDATA: "
    with pytest.raises(BTClibValueError, match=err_msg):
        script.serialize(script_pubkey)


def test_nulldata() -> None:

    scripts: List[List[ScriptToken]] = [
        ["OP_RETURN", "11" * 79],
        ["OP_RETURN", "00" * 79],
    ]
    for script_pubkey in scripts:
        assert script_pubkey == script.deserialize(script.serialize(script_pubkey))
        assert script_pubkey == script.deserialize(
            script.serialize(script_pubkey).hex()
        )


def test_op_int() -> None:
    i = 0b01111111
    assert len(script._op_int(i)) == 2
    i = 0b11111111
    assert len(script._op_int(i)) == 3
    i = 0b0111111111111111
    assert len(script._op_int(i)) == 3
    i = 0b1111111111111111
    assert len(script._op_int(i)) == 4


def test_op_pushdata() -> None:
    length = 75
    b = "00" * length
    assert len(script._op_pushdata(b)) == length + 1
    b = "00" * (length + 1)
    assert len(script._op_pushdata(b)) == (length + 1) + 2

    length = 255
    b = "00" * length
    assert len(script._op_pushdata(b)) == length + 2
    b = "00" * (length + 1)
    assert len(script._op_pushdata(b)) == (length + 1) + 3


def test_encoding():
    script_bytes = b"jKBIP141 \\o/ Hello SegWit :-) keep it strong! LLAP Bitcoin twitter.com/khs9ne"
    assert script.serialize(script.deserialize(script_bytes)) == script_bytes<|MERGE_RESOLUTION|>--- conflicted
+++ resolved
@@ -69,13 +69,8 @@
 
 def test_exceptions() -> None:
 
-<<<<<<< HEAD
-    script_pubkey: List[ScriptToken] = [2, 3, "OP_ADD", 5, "OP_VERIF"]
-    err_msg = "invalid string token: OP_VERIF"
-=======
-    scriptPubKey: List[ScriptToken] = [2, 3, "OP_ADD", 5, "OP_RETURN_244"]
+    script_pubkey: List[ScriptToken] = [2, 3, "OP_ADD", 5, "OP_RETURN_244"]
     err_msg = "invalid string token: OP_RETURN_244"
->>>>>>> ec95d8d2
     with pytest.raises(BTClibValueError, match=err_msg):
         script.serialize(script_pubkey)
 
