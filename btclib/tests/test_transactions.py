#!/usr/bin/env python3

# Copyright (C) 2020 The btclib developers
#
# This file is part of btclib. It is subject to the license terms in the
# LICENSE file found in the top-level directory of this distribution.
#
# No part of btclib including this file, may be copied, modified, propagated,
# or distributed except according to the terms contained in the LICENSE file.

"Tests for `btclib.tx` module."
from typing import List

import pytest

from btclib import tx, tx_in, tx_out
from btclib.exceptions import BTClibValueError


def test_genesis_block() -> None:

    coinbase = "01000000010000000000000000000000000000000000000000000000000000000000000000ffffffff0704ffff001d0104ffffffff0100f2052a0100000043410496b538e853519c726a2c91e61ec11600ae1390813a627c66fb8be7947be63c52da7589379515d4e0a604f8141781e62294721166bf621e73a82cbf2342c858eeac00000000"
    transaction = tx.Tx.deserialize(coinbase)
    assert transaction.serialize().hex() == coinbase

    coinbase_inp = "0000000000000000000000000000000000000000000000000000000000000000ffffffff0704ffff001d0104ffffffff"
    transaction_in = tx_in.TxIn.deserialize(coinbase_inp)
    assert transaction_in.serialize().hex() == coinbase_inp
    assert transaction_in.prevout.is_coinbase

    coinbase_out = "00f2052a0100000043410496b538e853519c726a2c91e61ec11600ae1390813a627c66fb8be7947be63c52da7589379515d4e0a604f8141781e62294721166bf621e73a82cbf2342c858eeac"
    transaction_out = tx_out.TxOut.deserialize(coinbase_out)
    assert transaction_out.serialize().hex() == coinbase_out

    assert transaction.vin[0].script_sig == transaction_in.script_sig
    assert transaction.vout[0].script_pubkey == transaction_out.script_pubkey

    assert transaction.txid == bytes.fromhex(
        "0e3e2357e806b6cdb1f70b54c3a3a17b6714ee1f0e68bebb44a74b1efd512098"
    )
    assert transaction.txid == transaction.hash

    assert transaction.size == 134
    assert transaction.weight == 536
    assert transaction.vsize == transaction.size


# https://en.bitcoin.it/wiki/Protocol_documentation#tx
def test_wiki_transaction() -> None:
    tx_bytes = "01000000016dbddb085b1d8af75184f0bc01fad58d1266e9b63b50881990e4b40d6aee3629000000008b483045022100f3581e1972ae8ac7c7367a7a253bc1135223adb9a468bb3a59233f45bc578380022059af01ca17d00e41837a1d58e97aa31bae584edec28d35bd96923690913bae9a0141049c02bfc97ef236ce6d8fe5d94013c721e915982acd2b12b65d9b7d59e20a842005f8fc4e02532e873d37b96f09d6d4511ada8f14042f46614a4c70c0f14beff5ffffffff02404b4c00000000001976a9141aa0cd1cbea6e7458a7abad512a9d9ea1afb225e88ac80fae9c7000000001976a9140eab5bea436a0484cfab12485efda0b78b4ecc5288ac00000000"

    transaction = tx.Tx.deserialize(tx_bytes)
    assert transaction.serialize().hex() == tx_bytes

    assert len(transaction.vin) == 1
    assert len(transaction.vout) == 2
    assert transaction.vout[0].value == 5000000
    assert transaction.vout[1].value == 3354000000

    assert transaction.txid == transaction.hash

    assert transaction.vsize == transaction.size


# 4e52f7848dab7dd89ef7ba477939574198a170bfcb2fb34355c69f5e0169f63c
def test_single_witness() -> None:
    tx_bytes = "010000000001019bdea7abb2fa14dead47dd14d03cf82212a25b6096a8da6b14feec3658dbcf9d0100000000ffffffff02a02526000000000017a914f987c321394968be164053d352fc49763b2be55c874361610000000000220020701a8d401c84fb13e6baf169d59684e17abd9fa216c8cc5b9fc63d622ff8c58d04004730440220421fbbedf2ee096d6289b99973509809d5e09589040d5e0d453133dd11b2f78a02205686dbdb57e0c44e49421e9400dd4e931f1655332e8d078260c9295ba959e05d014730440220398f141917e4525d3e9e0d1c6482cb19ca3188dc5516a3a5ac29a0f4017212d902204ea405fae3a58b1fc30c5ad8ac70a76ab4f4d876e8af706a6a7b4cd6fa100f44016952210375e00eb72e29da82b89367947f29ef34afb75e8654f6ea368e0acdfd92976b7c2103a1b26313f430c4b15bb1fdce663207659d8cac749a0e53d70eff01874496feff2103c96d495bfdd5ba4145e3e046fee45e84a8a48ad05bd8dbb395c011a32cf9f88053ae00000000"

    transaction = tx.Tx.deserialize(tx_bytes)

    assert transaction.serialize().hex() == tx_bytes

    assert len(transaction.vin) == 1
    assert len(transaction.vout) == 2
    assert transaction.locktime == 0

    assert transaction.txid == bytes.fromhex(
        "4e52f7848dab7dd89ef7ba477939574198a170bfcb2fb34355c69f5e0169f63c"
    )
    assert transaction.hash == bytes.fromhex(
        "d39eb3e3954be4bdc0b3be2d980124b1e1e11fb414b886b52939b07d95a58a8f"
    )

    assert transaction.size == 380
    assert transaction.weight == 758
    assert transaction.vsize == 190


# a4b76807519aba5740f7865396bc4c5ca0eb8aa7c3744ca2db88fcc9e345424c
def test_double_witness() -> None:
    tx_bytes = "01000000000102322d4f05c3a4f78e97deda01bd8fc5ff96777b62c8f2daa72b02b70fa1e3e1051600000017160014e123a5263695be634abf3ad3456b4bf15f09cc6afffffffffdfee6e881f12d80cbcd6dc54c3fe390670678ebd26c3ae2dd129f41882e3efc25000000171600145946c8c3def6c79859f01b34ad537e7053cf8e73ffffffff02c763ac050000000017a9145ffd6df9bd06dedb43e7b72675388cbfc883d2098727eb180a000000001976a9145f9e96f739198f65d249ea2a0336e9aa5aa0c7ed88ac024830450221009b364c1074c602b2c5a411f4034573a486847da9c9c2467596efba8db338d33402204ccf4ac0eb7793f93a1b96b599e011fe83b3e91afdc4c7ab82d765ce1da25ace01210334d50996c36638265ad8e3cd127506994100dd7f24a5828155d531ebaf736e160247304402200c6dd55e636a2e4d7e684bf429b7800a091986479d834a8d462fbda28cf6f8010220669d1f6d963079516172f5061f923ef90099136647b38cc4b3be2a80b820bdf90121030aa2a1c2344bc8f38b7a726134501a2a45db28df8b4bee2df4428544c62d731400000000"

    transaction = tx.Tx.deserialize(tx_bytes)

    assert transaction.serialize().hex() == tx_bytes

    # Test witnesses as bytes

    witness1: List[bytes] = [
        bytes.fromhex(
            "30450221009b364c1074c602b2c5a411f4034573a486847da9c9c2467596efba8db338d33402204ccf4ac0eb7793f93a1b96b599e011fe83b3e91afdc4c7ab82d765ce1da25ace01"
        ),
        bytes.fromhex(
            "0334d50996c36638265ad8e3cd127506994100dd7f24a5828155d531ebaf736e16"
        ),
    ]

    witness2: List[bytes] = [
        bytes.fromhex(
            "304402200c6dd55e636a2e4d7e684bf429b7800a091986479d834a8d462fbda28cf6f8010220669d1f6d963079516172f5061f923ef90099136647b38cc4b3be2a80b820bdf901"
        ),
        bytes.fromhex(
            "030aa2a1c2344bc8f38b7a726134501a2a45db28df8b4bee2df4428544c62d7314"
        ),
    ]

    transaction.vin[0].txinwitness = witness1
    transaction.vin[1].txinwitness = witness2

    assert transaction.serialize().hex() == tx_bytes

    assert len(transaction.vin) == 2
    assert len(transaction.vout) == 2
    assert transaction.locktime == 0

    assert transaction.txid == bytes.fromhex(
        "a4b76807519aba5740f7865396bc4c5ca0eb8aa7c3744ca2db88fcc9e345424c"
    )
    assert transaction.hash == bytes.fromhex(
        "0936cb8dba90e11345b9c05f457f139ddce4a5329701af4708b2cf4a02d75adb"
    )

    assert transaction.size == 421
    assert transaction.weight == 1033
    assert transaction.vsize == 259


def test_invalid_outpoint() -> None:

    op = tx_in.OutPoint(b"\x01" * 31, 18)
    with pytest.raises(BTClibValueError, match="invalid OutPoint txid: "):
        op.assert_valid()

    op = tx_in.OutPoint(b"\x01" * 32, -1)
    with pytest.raises(BTClibValueError, match="negative OutPoint vout: "):
        op.assert_valid()

    op = tx_in.OutPoint(b"\x01" * 32, 0xFFFFFFFF + 1)
    with pytest.raises(BTClibValueError, match="OutPoint vout too high: "):
        op.assert_valid()

    op = tx_in.OutPoint(b"\x00" * 31 + b"\x01", 0xFFFFFFFF)
    with pytest.raises(BTClibValueError, match="invalid OutPoint"):
        op.assert_valid()

    op = tx_in.OutPoint(b"\x00" * 32, 0)
    with pytest.raises(BTClibValueError, match="invalid OutPoint"):
        op.assert_valid()


def test_invalid_tx_out() -> None:
    transaction_output = tx_out.TxOut(
        value=-1, script_pubkey=bytes.fromhex("6a0b68656c6c6f20776f726c64")
    )
    with pytest.raises(BTClibValueError, match="negative value: "):
        transaction_output.assert_valid()

    transaction_output = tx_out.TxOut(
        value=tx_out.MAX_SATOSHI + 1,
        script_pubkey=bytes.fromhex("6a0b68656c6c6f20776f726c64"),
    )
    with pytest.raises(BTClibValueError, match="value too high: "):
        transaction_output.assert_valid()

<<<<<<< HEAD
    transaction_output = tx_out.TxOut(value=1, script_pubkey=b"")
    with pytest.raises(BTClibValueError, match="empty script_pubkey"):
        transaction_output.assert_valid()

=======
>>>>>>> ec95d8d2

def test_invalid_tx() -> None:
    transaction_input = tx_in.TxIn(
        prevout=tx_in.OutPoint(b"\xff" * 32, 0),
        script_sig=b"",
        sequence=1,
        txinwitness=[],
    )
    tx1 = tx.Tx(0, 0, [transaction_input], [])
    tx2 = tx.Tx(0, 0, [], [])
    err_msg = "A transaction must have at least one "
    for transaction in (tx1, tx2):
        with pytest.raises(BTClibValueError, match=err_msg):
            transaction.assert_valid()<|MERGE_RESOLUTION|>--- conflicted
+++ resolved
@@ -172,13 +172,6 @@
     with pytest.raises(BTClibValueError, match="value too high: "):
         transaction_output.assert_valid()
 
-<<<<<<< HEAD
-    transaction_output = tx_out.TxOut(value=1, script_pubkey=b"")
-    with pytest.raises(BTClibValueError, match="empty script_pubkey"):
-        transaction_output.assert_valid()
-
-=======
->>>>>>> ec95d8d2
 
 def test_invalid_tx() -> None:
     transaction_input = tx_in.TxIn(
